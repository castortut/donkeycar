import os
import time
import numpy as np
from PIL import Image
import glob
from donkeycar.utils import rgb2gray

class BaseCamera:

    def run_threaded(self):
        return self.frame

<<<<<<< HEAD
'''
Camera module for Jetson Nano with RPiCam v2
'''
class CSICamera(BaseCamera):
    def gstreamer_pipeline(self,capture_width=120, capture_height=160, display_width=120, display_height=160, framerate=20, flip_method=0) :   
        return ('nvarguscamerasrc ! ' 
        'video/x-raw(memory:NVMM), '
        'width=(int)%d, height=(int)%d, '
        'format=(string)NV12, framerate=(fraction)%d/1 ! '
        'nvvidconv flip-method=%d ! '
        'video/x-raw, width=(int)%d, height=(int)%d, format=(string)BGRx ! '
        'videoconvert ! '
        'video/x-raw, format=(string)BGR ! appsink'  % (capture_width,capture_height,framerate,flip_method,display_width,display_height))
    
    def __init__(self, resolution=(120, 160), framerate=60):
        import cv2
        # initialize the camera and stream
        self.camera = cv2.VideoCapture(self.gstreamer_pipeline(display_width=resolution[1],display_height=resolution[0],flip_method=0), cv2.CAP_GSTREAMER)
        self.ret , self.image = self.camera.read()
        # initialize the frame and the variable used to indicate
        # if the thread should be stopped
        self.frame = None

        print('CSICamera loaded.. .warming camera')
        time.sleep(2)

    def run(self):
        ret, frame = self.camera.read()
        return frame
    
    def shutdown(self):
        # indicate that the thread should be stopped
        print('stoping CSICamera')
        time.sleep(.5)
        del(self.camera)


=======
>>>>>>> a7d761e8
class PiCamera(BaseCamera):
    def __init__(self, image_w=160, image_h=120, image_d=3, framerate=20):
        from picamera.array import PiRGBArray
        from picamera import PiCamera
        
        resolution = (image_w, image_h)
        # initialize the camera and stream
        self.camera = PiCamera() #PiCamera gets resolution (height, width)
        self.camera.resolution = resolution
        self.camera.framerate = framerate
        self.rawCapture = PiRGBArray(self.camera, size=resolution)
        self.stream = self.camera.capture_continuous(self.rawCapture,
            format="rgb", use_video_port=True)

        # initialize the frame and the variable used to indicate
        # if the thread should be stopped
        self.frame = None
        self.on = True
        self.image_d = image_d

        print('PiCamera loaded.. .warming camera')
        time.sleep(2)


    def run(self):
        f = next(self.stream)
        frame = f.array
        self.rawCapture.truncate(0)
        if self.image_d == 1:
            frame = rgb2gray(frame)
        return frame

    def update(self):
        # keep looping infinitely until the thread is stopped
        for f in self.stream:
            # grab the frame from the stream and clear the stream in
            # preparation for the next frame
            self.frame = f.array
            self.rawCapture.truncate(0)

            if self.image_d == 1:
                self.frame = rgb2gray(self.frame)

            # if the thread indicator variable is set, stop the thread
            if not self.on:
                break

    def shutdown(self):
        # indicate that the thread should be stopped
        self.on = False
        print('Stopping PiCamera')
        time.sleep(.5)
        self.stream.close()
        self.rawCapture.close()
        self.camera.close()

class Webcam(BaseCamera):
    def __init__(self, image_w=160, image_h=120, image_d=3, framerate = 20, iCam = 0):
        import pygame
        import pygame.camera

        super().__init__()
        resolution = (image_w, image_h)
        pygame.init()
        pygame.camera.init()
        l = pygame.camera.list_cameras()
        print('cameras', l)
        self.cam = pygame.camera.Camera(l[iCam], resolution, "RGB")
        self.resolution = resolution
        self.cam.start()
        self.framerate = framerate

        # initialize variable used to indicate
        # if the thread should be stopped
        self.frame = None
        self.on = True
        self.image_d = image_d

        print('WebcamVideoStream loaded.. .warming camera')

        time.sleep(2)

    def update(self):
        from datetime import datetime, timedelta
        import pygame.image
        while self.on:
            start = datetime.now()

            if self.cam.query_image():
                # snapshot = self.cam.get_image()
                # self.frame = list(pygame.image.tostring(snapshot, "RGB", False))
                snapshot = self.cam.get_image()
                snapshot1 = pygame.transform.scale(snapshot, self.resolution)
                self.frame = pygame.surfarray.pixels3d(pygame.transform.rotate(pygame.transform.flip(snapshot1, True, False), 90))
                if self.image_d == 1:
                    self.frame = rgb2gray(self.frame)

            stop = datetime.now()
            s = 1 / self.framerate - (stop - start).total_seconds()
            if s > 0:
                time.sleep(s)

        self.cam.stop()

    def run_threaded(self):
        return self.frame

    def shutdown(self):
        # indicate that the thread should be stopped
        self.on = False
        print('stoping Webcam')
        time.sleep(.5)


class CSICamera(BaseCamera):
    '''
    Camera for Jetson Nano IMX219 based camera
    Credit: https://github.com/feicccccccc/donkeycar/blob/dev/donkeycar/parts/camera.py
    gstreamer init string from https://github.com/NVIDIA-AI-IOT/jetbot/blob/master/jetbot/camera.py
    '''
    def gstreamer_pipeline(self, capture_width=3280, capture_height=2464, output_width=224, output_height=224, framerate=21, flip_method=0) :   
        return 'nvarguscamerasrc ! video/x-raw(memory:NVMM), width=%d, height=%d, format=(string)NV12, framerate=(fraction)%d/1 ! nvvidconv flip-method=%d ! nvvidconv ! video/x-raw, width=(int)%d, height=(int)%d, format=(string)BGRx ! videoconvert ! appsink' % (
                capture_width, capture_height, framerate, flip_method, output_width, output_height)
    
    def __init__(self, image_w=160, image_h=120, image_d=3, capture_width=3280, capture_height=2464, framerate=60, gstreamer_flip=0):
        '''
        gstreamer_flip = 0 - no flip
        gstreamer_flip = 1 - rotate CCW 90
        gstreamer_flip = 2 - flip vertically
        gstreamer_flip = 3 - rotate CW 90
        '''
        self.w = image_w
        self.h = image_h
        self.running = True
        self.frame = None
        self.flip_method = gstreamer_flip
        self.capture_width = capture_width
        self.capture_height = capture_height
        self.framerate = framerate

    def init_camera(self):
        import cv2

        # initialize the camera and stream
        self.camera = cv2.VideoCapture(
            self.gstreamer_pipeline(
                capture_width =self.capture_width,
                capture_height =self.capture_height,
                output_width=self.w,
                output_height=self.h,
                framerate=self.framerate,
                flip_method=self.flip_method),
            cv2.CAP_GSTREAMER)

        self.poll_camera()
        print('CSICamera loaded.. .warming camera')
        time.sleep(2)
        
    def update(self):
        self.init_camera()
        while self.running:
            self.poll_camera()

    def poll_camera(self):
        import cv2
        self.ret , frame = self.camera.read()
        self.frame = cv2.cvtColor(frame, cv2.COLOR_BGR2RGB)

    def run(self):
        self.poll_camera()
        return self.frame

    def run_threaded(self):
        return self.frame
    
    def shutdown(self):
        self.running = False
        print('stoping CSICamera')
        time.sleep(.5)
        del(self.camera)

class V4LCamera(BaseCamera):
    '''
    uses the v4l2capture library from this fork for python3 support: https://github.com/atareao/python3-v4l2capture
    sudo apt-get install libv4l-dev
    cd python3-v4l2capture
    python setup.py build
    pip install -e .
    '''
    def __init__(self, image_w=160, image_h=120, image_d=3, framerate=20, dev_fn="/dev/video0", fourcc='MJPG'):

        self.running = True
        self.frame = None
        self.image_w = image_w
        self.image_h = image_h
        self.dev_fn = dev_fn
        self.fourcc = fourcc

    def init_video(self):
        import v4l2capture

        self.video = v4l2capture.Video_device(self.dev_fn)

        # Suggest an image size to the device. The device may choose and
        # return another size if it doesn't support the suggested one.
        self.size_x, self.size_y = self.video.set_format(self.image_w, self.image_h, fourcc=self.fourcc)

        print("V4L camera granted %d, %d resolution." % (self.size_x, self.size_y))

        # Create a buffer to store image data in. This must be done before
        # calling 'start' if v4l2capture is compiled with libv4l2. Otherwise
        # raises IOError.
        self.video.create_buffers(30)

        # Send the buffer to the device. Some devices require this to be done
        # before calling 'start'.
        self.video.queue_all_buffers()

        # Start the device. This lights the LED if it's a camera that has one.
        self.video.start()


    def update(self):
        import select
        from donkeycar.parts.image import JpgToImgArr

        self.init_video()
        jpg_conv = JpgToImgArr()

        while self.running:
            # Wait for the device to fill the buffer.
            select.select((self.video,), (), ())
            image_data = self.video.read_and_queue()
            self.frame = jpg_conv.run(image_data)


    def shutdown(self):
        self.running = False
        time.sleep(0.5)



class MockCamera(BaseCamera):
    '''
    Fake camera. Returns only a single static frame
    '''
    def __init__(self, image_w=160, image_h=120, image_d=3, image=None):
        if image is not None:
            self.frame = image
        else:
            self.frame = np.array(Image.new('RGB', (image_w, image_h)))

    def update(self):
        pass

    def shutdown(self):
        pass

class ImageListCamera(BaseCamera):
    '''
    Use the images from a tub as a fake camera output
    '''
    def __init__(self, path_mask='~/mycar/data/**/*.jpg'):
        self.image_filenames = glob.glob(os.path.expanduser(path_mask), recursive=True)
    
        def get_image_index(fnm):
            sl = os.path.basename(fnm).split('_')
            return int(sl[0])

        '''
        I feel like sorting by modified time is almost always
        what you want. but if you tared and moved your data around,
        sometimes it doesn't preserve a nice modified time.
        so, sorting by image index works better, but only with one path.
        '''
        self.image_filenames.sort(key=get_image_index)
        #self.image_filenames.sort(key=os.path.getmtime)
        self.num_images = len(self.image_filenames)
        print('%d images loaded.' % self.num_images)
        print( self.image_filenames[:10])
        self.i_frame = 0
        self.frame = None
        self.update()

    def update(self):
        pass

    def run_threaded(self):        
        if self.num_images > 0:
            self.i_frame = (self.i_frame + 1) % self.num_images
            self.frame = Image.open(self.image_filenames[self.i_frame]) 

        return np.asarray(self.frame)

    def shutdown(self):
        pass<|MERGE_RESOLUTION|>--- conflicted
+++ resolved
@@ -10,46 +10,6 @@
     def run_threaded(self):
         return self.frame
 
-<<<<<<< HEAD
-'''
-Camera module for Jetson Nano with RPiCam v2
-'''
-class CSICamera(BaseCamera):
-    def gstreamer_pipeline(self,capture_width=120, capture_height=160, display_width=120, display_height=160, framerate=20, flip_method=0) :   
-        return ('nvarguscamerasrc ! ' 
-        'video/x-raw(memory:NVMM), '
-        'width=(int)%d, height=(int)%d, '
-        'format=(string)NV12, framerate=(fraction)%d/1 ! '
-        'nvvidconv flip-method=%d ! '
-        'video/x-raw, width=(int)%d, height=(int)%d, format=(string)BGRx ! '
-        'videoconvert ! '
-        'video/x-raw, format=(string)BGR ! appsink'  % (capture_width,capture_height,framerate,flip_method,display_width,display_height))
-    
-    def __init__(self, resolution=(120, 160), framerate=60):
-        import cv2
-        # initialize the camera and stream
-        self.camera = cv2.VideoCapture(self.gstreamer_pipeline(display_width=resolution[1],display_height=resolution[0],flip_method=0), cv2.CAP_GSTREAMER)
-        self.ret , self.image = self.camera.read()
-        # initialize the frame and the variable used to indicate
-        # if the thread should be stopped
-        self.frame = None
-
-        print('CSICamera loaded.. .warming camera')
-        time.sleep(2)
-
-    def run(self):
-        ret, frame = self.camera.read()
-        return frame
-    
-    def shutdown(self):
-        # indicate that the thread should be stopped
-        print('stoping CSICamera')
-        time.sleep(.5)
-        del(self.camera)
-
-
-=======
->>>>>>> a7d761e8
 class PiCamera(BaseCamera):
     def __init__(self, image_w=160, image_h=120, image_d=3, framerate=20):
         from picamera.array import PiRGBArray
