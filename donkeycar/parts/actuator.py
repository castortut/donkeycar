"""
actuators.py
Classes to control the motors and servos. These classes 
are wrapped in a mixer class before being used in the drive loop.
"""

import time

import donkeycar as dk

        
class PCA9685:
    ''' 
    PWM motor controler using PCA9685 boards. 
    This is used for most RC Cars
    '''
    def __init__(self, channel, address=0x40, frequency=60, busnum=None, init_delay=0.1):

        self.default_freq = 60
        self.pwm_scale = frequency / self.default_freq

        import Adafruit_PCA9685
        # Initialise the PCA9685 using the default address (0x40).
<<<<<<< HEAD
        #self.pwm = Adafruit_PCA9685.PCA9685()
        self.pwm = Adafruit_PCA9685.PCA9685(busnum=1)
=======
        if busnum is not None:
            from Adafruit_GPIO import I2C
            #replace the get_bus function with our own
            def get_bus():
                return busnum
            I2C.get_default_bus = get_bus
        self.pwm = Adafruit_PCA9685.PCA9685(address=address)
>>>>>>> a7d761e8
        self.pwm.set_pwm_freq(frequency)
        self.channel = channel
        time.sleep(init_delay) # "Tamiya TBLE-02" makes a little leap otherwise

    def set_pulse(self, pulse):
        try:
            self.pwm.set_pwm(self.channel, 0, int(pulse * self.pwm_scale))
        except:
            self.pwm.set_pwm(self.channel, 0, int(pulse * self.pwm_scale))

    def run(self, pulse):
        self.set_pulse(pulse)


class PiGPIO_PWM():
    '''
    # Use the pigpio python module and daemon to get hardware pwm controls from
    # a raspberrypi gpio pins and no additional hardware. Can serve as a replacement
    # for PCA9685.
    #
    # Install and setup:
    # sudo update && sudo apt install pigpio python3-pigpio
    # sudo systemctl start pigpiod
    #
    # Note: the range of pulses will differ from those required for PCA9685
    # and can range from 12K to 170K
    '''

    def __init__(self, pin, pgio=None, freq=75):
        import pigpio

        self.pin = pin
        self.pgio = pgio or pigpio.pi()
        self.freq = freq
        self.pgio.set_mode(self.pin, pigpio.OUTPUT)

    def __del__(self):
        self.pgio.stop()

    def set_pulse(self, pulse):
        self.pgio.hardware_PWM(self.pin, self.freq, pulse)

    def run(self, pulse):
        self.set_pulse(pulse)


class JHat:
    ''' 
    PWM motor controler using Teensy emulating PCA9685. 
    '''
    def __init__(self, channel, address=0x40, frequency=60, busnum=None):
        print("Firing up the Hat")
        import Adafruit_PCA9685
        LED0_OFF_L         = 0x08
        # Initialise the PCA9685 using the default address (0x40).
        if busnum is not None:
            from Adafruit_GPIO import I2C
            #replace the get_bus function with our own
            def get_bus():
                return busnum
            I2C.get_default_bus = get_bus
        self.pwm = Adafruit_PCA9685.PCA9685(address=address)
        self.pwm.set_pwm_freq(frequency)
        self.channel = channel
        self.register = LED0_OFF_L+4*channel

        #we install our own write that is more efficient use of interrupts
        self.pwm.set_pwm = self.set_pwm
        
    def set_pulse(self, pulse):
        self.set_pwm(self.channel, 0, pulse) 

    def set_pwm(self, channel, on, off):
        #print("pulse", off)
        """Sets a single PWM channel."""
        self.pwm._device.writeList(self.register, [off & 0xFF, off >> 8])
        
    def run(self, pulse):
        self.set_pulse(pulse)

class JHatReader:
    ''' 
    Read RC controls from teensy 
    '''
    def __init__(self, channel, address=0x40, frequency=60, busnum=None):
        import Adafruit_PCA9685
        self.pwm = Adafruit_PCA9685.PCA9685(address=address)
        self.pwm.set_pwm_freq(frequency)
        self.register = 0 #i2c read doesn't take an address
        self.steering = 0
        self.throttle = 0
        self.running = True
        #send a reset
        self.pwm._device.writeRaw8(0x06)

    def read_pwm(self):
        '''
        send read requests via i2c bus to Teensy to get
        pwm control values from last RC input  
        '''
        h1 = self.pwm._device.readU8(self.register)
        #first byte of header must be 100, otherwize we might be reading
        #in the wrong byte offset
        while h1 != 100:
            print("skipping to start of header")
            h1 = self.pwm._device.readU8(self.register)
        
        h2 = self.pwm._device.readU8(self.register)
        #h2 ignored now

        val_a = self.pwm._device.readU8(self.register)
        val_b = self.pwm._device.readU8(self.register)
        self.steering = (val_b << 8) + val_a
        
        val_c = self.pwm._device.readU8(self.register)
        val_d = self.pwm._device.readU8(self.register)
        self.throttle = (val_d << 8) + val_c

        #scale the values from -1 to 1
        self.steering = (((float)(self.steering)) - 1500.0) / 500.0  + 0.158
        self.throttle = (((float)(self.throttle)) - 1500.0) / 500.0  + 0.136
        
        #print(self.steering, self.throttle)

    def update(self):
        while(self.running):
            self.read_pwm()
            time.sleep(0.015)
        
    def run_threaded(self):
        return self.steering, self.throttle

    def shutdown(self):
        self.running = False
        time.sleep(0.1)


class PWMSteering:
    """
    Wrapper over a PWM motor cotnroller to convert angles to PWM pulses.
    """
    LEFT_ANGLE = -1 
    RIGHT_ANGLE = 1

    def __init__(self, controller=None,
                       left_pulse=290,
                       right_pulse=490):

        self.controller = controller
        self.left_pulse = left_pulse
        self.right_pulse = right_pulse


    def run(self, angle):
        #map absolute angle to angle that vehicle can implement.
        pulse = dk.utils.map_range(angle,
                                self.LEFT_ANGLE, self.RIGHT_ANGLE,
                                self.left_pulse, self.right_pulse)

        self.controller.set_pulse(pulse)

    def shutdown(self):
        self.run(0) #set steering straight



class PWMThrottle:
    """
    Wrapper over a PWM motor cotnroller to convert -1 to 1 throttle
    values to PWM pulses.
    """
    MIN_THROTTLE = -1
    MAX_THROTTLE =  1

    def __init__(self, controller=None,
                       max_pulse=300,
                       min_pulse=490,
                       zero_pulse=350):

        self.controller = controller
        self.max_pulse = max_pulse
        self.min_pulse = min_pulse
        self.zero_pulse = zero_pulse
        
        #send zero pulse to calibrate ESC
        print("Init ESC")
        self.controller.set_pulse(self.max_pulse)
        time.sleep(0.01)
        self.controller.set_pulse(self.min_pulse)
        time.sleep(0.01)
        self.controller.set_pulse(self.zero_pulse)
        time.sleep(1)


    def run(self, throttle):
        if throttle > 0:
            pulse = dk.utils.map_range(throttle,
                                    0, self.MAX_THROTTLE, 
                                    self.zero_pulse, self.max_pulse)
        else:
            pulse = dk.utils.map_range(throttle,
                                    self.MIN_THROTTLE, 0, 
                                    self.min_pulse, self.zero_pulse)

        self.controller.set_pulse(pulse)
        
    def shutdown(self):
        self.run(0) #stop vehicle



class Adafruit_DCMotor_Hat:
    ''' 
    Adafruit DC Motor Controller 
    Used for each motor on a differential drive car.
    '''
    def __init__(self, motor_num):
        from Adafruit_MotorHAT import Adafruit_MotorHAT, Adafruit_DCMotor
        import atexit
        
        self.FORWARD = Adafruit_MotorHAT.FORWARD
        self.BACKWARD = Adafruit_MotorHAT.BACKWARD
        self.mh = Adafruit_MotorHAT(addr=0x60) 
        
        self.motor = self.mh.getMotor(motor_num)
        self.motor_num = motor_num
        
        atexit.register(self.turn_off_motors)
        self.speed = 0
        self.throttle = 0
    
        
    def run(self, speed):
        '''
        Update the speed of the motor where 1 is full forward and
        -1 is full backwards.
        '''
        if speed > 1 or speed < -1:
            raise ValueError( "Speed must be between 1(forward) and -1(reverse)")
        
        self.speed = speed
        self.throttle = int(dk.utils.map_range(abs(speed), -1, 1, -255, 255))
        
        if speed > 0:            
            self.motor.run(self.FORWARD)
        else:
            self.motor.run(self.BACKWARD)
            
        self.motor.setSpeed(self.throttle)
        

    def shutdown(self):
        self.mh.getMotor(self.motor_num).run(Adafruit_MotorHAT.RELEASE)

class Maestro:
    '''
    Pololu Maestro Servo controller
    Use the MaestroControlCenter to set the speed & acceleration values to 0!
    '''
    import threading

    maestro_device = None
    astar_device = None
    maestro_lock = threading.Lock()
    astar_lock = threading.Lock()

    def __init__(self, channel, frequency = 60):
        import serial

        if Maestro.maestro_device == None:
            Maestro.maestro_device = serial.Serial('/dev/ttyACM0', 115200)

        self.channel = channel
        self.frequency = frequency
        self.lturn = False
        self.rturn = False
        self.headlights = False
        self.brakelights = False

        if Maestro.astar_device == None:
            Maestro.astar_device = serial.Serial('/dev/ttyACM2', 115200, timeout= 0.01)

    def set_pulse(self, pulse):
        # Recalculate pulse width from the Adafruit values
        w = pulse * (1 / (self.frequency * 4096)) # in seconds
        w *= 1000 * 1000  # in microseconds
        w *= 4  # in quarter microsenconds the maestro wants
        w = int(w)

        with Maestro.maestro_lock:
            Maestro.maestro_device.write(bytearray([ 0x84,
                                                     self.channel,
                                                     (w & 0x7F),
                                                     ((w >> 7) & 0x7F)]))

    def set_turn_left(self, v):
        if self.lturn != v:
            self.lturn = v
            b = bytearray('L' if v else 'l', 'ascii')
            with Maestro.astar_lock:
                Maestro.astar_device.write(b)

    def set_turn_right(self, v):
        if self.rturn != v:
            self.rturn = v
            b = bytearray('R' if v else 'r', 'ascii')
            with Maestro.astar_lock:
                Maestro.astar_device.write(b)

    def set_headlight(self, v):
        if self.headlights != v:
            self.headlights = v
            b = bytearray('H' if v else 'h', 'ascii')
            with Maestro.astar_lock:
                Maestro.astar_device.write(b)

    def set_brake(self, v):
        if self.brakelights != v:
            self.brakelights = v
            b = bytearray('B' if v else 'b', 'ascii')
            with Maestro.astar_lock:
                Maestro.astar_device.write(b)

    def readline(self):
        ret = None
        with Maestro.astar_lock:
            # expecting lines like
            # E n nnn n
            if Maestro.astar_device.inWaiting() > 8:
                ret = Maestro.astar_device.readline()

        if ret != None:
            ret = ret.rstrip()

        return ret

class Teensy:
    '''
    Teensy Servo controller
    '''
    import threading

    teensy_device = None
    astar_device = None
    teensy_lock = threading.Lock()
    astar_lock = threading.Lock()

    def __init__(self, channel, frequency = 60):
        import serial

        if Teensy.teensy_device == None:
            Teensy.teensy_device = serial.Serial('/dev/teensy', 115200, timeout = 0.01)

        self.channel = channel
        self.frequency = frequency
        self.lturn = False
        self.rturn = False
        self.headlights = False
        self.brakelights = False

        if Teensy.astar_device == None:
            Teensy.astar_device = serial.Serial('/dev/astar', 115200, timeout = 0.01)

    def set_pulse(self, pulse):
        # Recalculate pulse width from the Adafruit values
        w = pulse * (1 / (self.frequency * 4096)) # in seconds
        w *= 1000 * 1000  # in microseconds

        with Teensy.teensy_lock:
            Teensy.teensy_device.write(("%c %.1f\n" % (self.channel, w)).encode('ascii'))

    def set_turn_left(self, v):
        if self.lturn != v:
            self.lturn = v
            b = bytearray('L' if v else 'l', 'ascii')
            with Teensy.astar_lock:
                Teensy.astar_device.write(b)

    def set_turn_right(self, v):
        if self.rturn != v:
            self.rturn = v
            b = bytearray('R' if v else 'r', 'ascii')
            with Teensy.astar_lock:
                Teensy.astar_device.write(b)

    def set_headlight(self, v):
        if self.headlights != v:
            self.headlights = v
            b = bytearray('H' if v else 'h', 'ascii')
            with Teensy.astar_lock:
                Teensy.astar_device.write(b)

    def set_brake(self, v):
        if self.brakelights != v:
            self.brakelights = v
            b = bytearray('B' if v else 'b', 'ascii')
            with Teensy.astar_lock:
                Teensy.astar_device.write(b)

    def teensy_readline(self):
        ret = None
        with Teensy.teensy_lock:
            # expecting lines like
            # E n nnn n
            if Teensy.teensy_device.inWaiting() > 8:
                ret = Teensy.teensy_device.readline()

        if ret != None:
            ret = ret.rstrip()

        return ret

    def astar_readline(self):
        ret = None
        with Teensy.astar_lock:
            # expecting lines like
            # E n nnn n
            if Teensy.astar_device.inWaiting() > 8:
                ret = Teensy.astar_device.readline()

        if ret != None:
            ret = ret.rstrip()

        return ret

class MockController(object):
    def __init__(self):
        pass

    def run(self, pulse):
        pass

    def shutdown(self):
        pass


class L298N_HBridge_DC_Motor(object):
    '''
    Motor controlled with an L298N hbridge from the gpio pins on Rpi
    '''
    def __init__(self, pin_forward, pin_backward, pwm_pin, freq = 50):
        import RPi.GPIO as GPIO
        self.pin_forward = pin_forward
        self.pin_backward = pin_backward
        self.pwm_pin = pwm_pin

        GPIO.setmode(GPIO.BOARD)
        GPIO.setup(self.pin_forward, GPIO.OUT)
        GPIO.setup(self.pin_backward, GPIO.OUT)
        GPIO.setup(self.pwm_pin, GPIO.OUT)
        
        self.pwm = GPIO.PWM(self.pwm_pin, freq)
        self.pwm.start(0)

    def run(self, speed):
        import RPi.GPIO as GPIO
        '''
        Update the speed of the motor where 1 is full forward and
        -1 is full backwards.
        '''
        if speed > 1 or speed < -1:
            raise ValueError( "Speed must be between 1(forward) and -1(reverse)")
        
        self.speed = speed
        max_duty = 90 #I've read 90 is a good max
        self.throttle = int(dk.utils.map_range(speed, -1, 1, -max_duty, max_duty))
        
        if self.throttle > 0:
            self.pwm.ChangeDutyCycle(self.throttle)
            GPIO.output(self.pin_forward, GPIO.HIGH)
            GPIO.output(self.pin_backward, GPIO.LOW)
        elif self.throttle < 0:
            self.pwm.ChangeDutyCycle(-self.throttle)
            GPIO.output(self.pin_forward, GPIO.LOW)
            GPIO.output(self.pin_backward, GPIO.HIGH)
        else:
            self.pwm.ChangeDutyCycle(self.throttle)
            GPIO.output(self.pin_forward, GPIO.LOW)
            GPIO.output(self.pin_backward, GPIO.LOW)


    def shutdown(self):
        import RPi.GPIO as GPIO
        self.pwm.stop()
        GPIO.cleanup()


class TwoWheelSteeringThrottle(object):

    def run(self, throttle, steering):
        if throttle > 1 or throttle < -1:
            raise ValueError( "throttle must be between 1(forward) and -1(reverse)")
 
        if steering > 1 or steering < -1:
            raise ValueError( "steering must be between 1(right) and -1(left)")

        left_motor_speed = throttle
        right_motor_speed = throttle
 
        if steering < 0:
            left_motor_speed *= (1.0 - (-steering))
        elif steering > 0:
            right_motor_speed *= (1.0 - steering)

        return left_motor_speed, right_motor_speed

    def shutdown(self):
        pass


class Mini_HBridge_DC_Motor_PWM(object):
    '''
    Motor controlled with an mini hbridge from the gpio pins on Rpi
    This can be using the L298N as above, but wired differently with only
    two inputs and no enable line.
    https://www.amazon.com/s/ref=nb_sb_noss?url=search-alias%3Dtoys-and-games&field-keywords=Mini+Dual+DC+Motor+H-Bridge+Driver
    https://www.aliexpress.com/item/5-pc-2-DC-Motor-Drive-Module-Reversing-PWM-Speed-Dual-H-Bridge-Stepper-Motor-Mini
    '''
    def __init__(self, pin_forward, pin_backward, freq = 50, max_duty = 90):
        '''
        max_duy is from 0 to 100. I've read 90 is a good max.
        '''
        import RPi.GPIO as GPIO
        self.pin_forward = pin_forward
        self.pin_backward = pin_backward
        self.max_duty = max_duty
        
        GPIO.setmode(GPIO.BOARD)
        GPIO.setup(self.pin_forward, GPIO.OUT)
        GPIO.setup(self.pin_backward, GPIO.OUT)
        
        self.pwm_f = GPIO.PWM(self.pin_forward, freq)
        self.pwm_f.start(0)
        self.pwm_b = GPIO.PWM(self.pin_backward, freq)
        self.pwm_b.start(0)

    def run(self, speed):
        import RPi.GPIO as GPIO
        '''
        Update the speed of the motor where 1 is full forward and
        -1 is full backwards.
        '''
        if speed is None:
            return
        
        if speed > 1 or speed < -1:
            raise ValueError( "Speed must be between 1(forward) and -1(reverse)")
        
        self.speed = speed
        self.throttle = int(dk.utils.map_range(speed, -1, 1, -self.max_duty, self.max_duty))
        
        if self.throttle > 0:
            self.pwm_f.ChangeDutyCycle(self.throttle)
            self.pwm_b.ChangeDutyCycle(0)
        elif self.throttle < 0:
            self.pwm_f.ChangeDutyCycle(0)
            self.pwm_b.ChangeDutyCycle(-self.throttle)
        else:
            self.pwm_f.ChangeDutyCycle(0)
            self.pwm_b.ChangeDutyCycle(0)


    def shutdown(self):
        import RPi.GPIO as GPIO
        self.pwm_f.ChangeDutyCycle(0)
        self.pwm_b.ChangeDutyCycle(0)
        self.pwm_f.stop()
        self.pwm_b.stop()
        GPIO.cleanup()

def map_frange(self, x, X_min, X_max, Y_min, Y_max):
    ''' 
    Linear mapping between two ranges of values 
    '''
    X_range = X_max - X_min
    Y_range = Y_max - Y_min
    XY_ratio = X_range/Y_range

    y = ((x-X_min) / XY_ratio + Y_min)

    return y
    
class RPi_GPIO_Servo(object):
    '''
    Servo controlled from the gpio pins on Rpi
    '''
    def __init__(self, pin, freq = 50, min=5.0, max=7.8):
        import RPi.GPIO as GPIO
        self.pin = pin
        GPIO.setmode(GPIO.BOARD)
        GPIO.setup(self.pin, GPIO.OUT)
        
        self.pwm = GPIO.PWM(self.pin, freq)
        self.pwm.start(0)
        self.min = min
        self.max = max

    def run(self, pulse):
        import RPi.GPIO as GPIO
        '''
        Update the speed of the motor where 1 is full forward and
        -1 is full backwards.
        '''
        #I've read 90 is a good max
        self.throttle = map_frange(pulse, -1.0, 1.0, self.min, self.max)
        #print(pulse, self.throttle)
        self.pwm.ChangeDutyCycle(self.throttle)


    def shutdown(self):
        import RPi.GPIO as GPIO
        self.pwm.stop()
        GPIO.cleanup()


class ServoBlaster(object):
    '''
    Servo controlled from the gpio pins on Rpi
    This uses a user space service to generate more efficient PWM via DMA control blocks.
    Check readme and install here:
    https://github.com/richardghirst/PiBits/tree/master/ServoBlaster
    cd PiBits/ServoBlaster/user
    make
    sudo ./servod
    will start the daemon and create the needed device file:
    /dev/servoblaster

    to test this from the command line:
    echo P1-16=120 > /dev/servoblaster

    will send 1200us PWM pulse to physical pin 16 on the pi.

    If you want it to start on boot:
    sudo make install
    '''
    def __init__(self, pin):
        self.pin = pin
        self.servoblaster = open('/dev/servoblaster', 'w')
        self.min = min
        self.max = max

    def set_pulse(self, pulse):
        s = 'P1-%d=%d\n' % (self.pin, pulse)
        self.servoblaster.write(s)
        self.servoblaster.flush()

    def run(self, pulse):
        self.set_pulse(pulse)

    def shutdown(self):
        self.run((self.max + self.min) / 2)
        self.servoblaster.close()
<|MERGE_RESOLUTION|>--- conflicted
+++ resolved
@@ -21,10 +21,6 @@
 
         import Adafruit_PCA9685
         # Initialise the PCA9685 using the default address (0x40).
-<<<<<<< HEAD
-        #self.pwm = Adafruit_PCA9685.PCA9685()
-        self.pwm = Adafruit_PCA9685.PCA9685(busnum=1)
-=======
         if busnum is not None:
             from Adafruit_GPIO import I2C
             #replace the get_bus function with our own
@@ -32,7 +28,6 @@
                 return busnum
             I2C.get_default_bus = get_bus
         self.pwm = Adafruit_PCA9685.PCA9685(address=address)
->>>>>>> a7d761e8
         self.pwm.set_pwm_freq(frequency)
         self.channel = channel
         time.sleep(init_delay) # "Tamiya TBLE-02" makes a little leap otherwise
